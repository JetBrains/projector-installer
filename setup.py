--- conflicted
+++ resolved
@@ -39,10 +39,6 @@
 
 PROJECTOR_CLIENT_URL: str = 'https://github.com/JetBrains/projector-client/releases/' \
                             'download/v0.44.8/projector-client-web-distribution-v0.44.8.zip'
-<<<<<<< HEAD
-
-=======
->>>>>>> d99ba478
 
 MARKDOWN_PLUGIN_URL: str = 'https://github.com/JetBrains/projector-markdown-plugin/releases/' \
                            'download/v0.42.2/projector-markdown-plugin-v0.42.2.zip'
